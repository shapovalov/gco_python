# cython: experimental_cpp_class_def=True

import numpy as np
cimport numpy as np

from libcpp.map cimport map
from libcpp.pair cimport pair

DEF DEBUG_CHECKS = True   # true if laborious parameter checks are needed 

# This is the energy type; should match the EnergyType and
# EnergyTermType in GCOptimization.h
DEF NRG_TYPE_STR = int

IF NRG_TYPE_STR == int:
    ctypedef np.int32_t NRG_DTYPE_t
    ctypedef int NRG_TYPE
    ctypedef map[pair[int,int],int] PW_MAP_T   # map (s1, s2) -> strength
ELSE:
    ctypedef np.float64_t NRG_DTYPE_t
    ctypedef double NRG_TYPE
    ctypedef map[pair[int,int],double] PW_MAP_T   # map (s1, s2) -> strength
    

np.import_array()

cdef extern from "GCoptimization.h":
    cdef cppclass GCoptimizationGridGraph:
        cppclass SmoothCostFunctor:
            NRG_TYPE compute(int s1, int s2, int l1, int l2)
			
        GCoptimizationGridGraph(int width, int height, int n_labels)
        void setDataCost(NRG_TYPE *)
        void setSmoothCost(NRG_TYPE *)
        NRG_TYPE expansion(int n_iterations)
        NRG_TYPE swap(int n_iterations)
        void setSmoothCostVH(NRG_TYPE* pairwise, NRG_TYPE* V, NRG_TYPE* H)
        void setSmoothCostFunctor(SmoothCostFunctor* f)
        int whatLabel(int node)
<<<<<<< HEAD
        void setLabelCost(int *)
=======
        void setLabel(int node, int label)
        NRG_TYPE compute_energy()
        

		
        
>>>>>>> a7a2bede

    cdef cppclass GCoptimizationGeneralGraph:
        GCoptimizationGeneralGraph(int n_vertices, int n_labels)
        void setDataCost(NRG_TYPE *)
        void setSmoothCost(NRG_TYPE *)
        void setNeighbors(int, int)
        void setNeighbors(int, int, NRG_TYPE)
        NRG_TYPE expansion(int n_iterations)
        NRG_TYPE swap(int n_iterations)
        void setSmoothCostFunctor(GCoptimizationGridGraph.SmoothCostFunctor* f) # yep, it works
        int whatLabel(int node)
<<<<<<< HEAD
        void setLabelCost(int *)
=======
        void setLabel(int node, int label)
        NRG_TYPE compute_energy()
        
        
cdef cppclass PottsFunctor(GCoptimizationGridGraph.SmoothCostFunctor):
    NRG_TYPE strength_
    
    __init__(NRG_TYPE strength):
        this.strength_ = strength
    
    NRG_TYPE compute(int s1, int s2, int l1, int l2):
        return -this.strength_ if l1 == l2 else 0
        
cdef cppclass GeneralizedPottsFunctor(GCoptimizationGridGraph.SmoothCostFunctor):
    PW_MAP_T data_
    
    __init__(object data):
        this.data_ = data
    
    NRG_TYPE compute(int s1, int s2, int l1, int l2):
        if l1 != l2: 
            return 0
        else:
            pair = tuple(sorted([s1,s2]))
            return -this.data_[pair]  
>>>>>>> a7a2bede


def cut_simple(np.ndarray[NRG_DTYPE_t, ndim=3, mode='c'] unary_cost,
        np.ndarray[NRG_DTYPE_t, ndim=2, mode='c'] pairwise_cost, n_iter=5,
        algorithm='expansion'):
    """
    Apply multi-label graphcuts to grid graph.

    Parameters
    ----------
    unary_cost: ndarray, double, shape=(width, height, n_labels)
        Unary potentials
    pairwise_cost: ndarray, double, shape=(n_labels, n_labels)
        Pairwise potentials for label compatibility
    n_iter: int, (default=5)
        Number of iterations
    algorithm: string, `expansion` or `swap`, default=expansion
        Whether to perform alpha-expansion or alpha-beta-swaps.
    """

    if unary_cost.shape[2] != pairwise_cost.shape[0]:
        raise ValueError("unary_cost and pairwise_cost have incompatible shapes.\n"
            "unary_cost must be height x width x n_labels, pairwise_cost must be n_labels x n_labels.\n"
            "Got: unary_cost: (%d, %d, %d), pairwise_cost: (%d, %d)"
            %(unary_cost.shape[0], unary_cost.shape[1], unary_cost.shape[2],
                pairwise_cost.shape[0], pairwise_cost.shape[1]))
    if pairwise_cost.shape[1] != pairwise_cost.shape[0]:
        raise ValueError("pairwise_cost must be a square matrix.")
    cdef int h = unary_cost.shape[1]
    cdef int w = unary_cost.shape[0]
    cdef int n_labels = pairwise_cost.shape[0]
    if (pairwise_cost != pairwise_cost.T).any():
        raise ValueError("pairwise_cost must be symmetric.")

    cdef GCoptimizationGridGraph* gc = new GCoptimizationGridGraph(h, w, n_labels)
    gc.setDataCost(<NRG_TYPE*>unary_cost.data)
    gc.setSmoothCost(<NRG_TYPE*>pairwise_cost.data)
    cdef NRG_TYPE nrg
    if algorithm == 'swap':
        nrg = gc.swap(n_iter)
    elif algorithm == 'expansion':
        nrg = gc.expansion(n_iter)
    else:
        raise ValueError("algorithm should be either `swap` or `expansion`. Got: %s" % algorithm)

    cdef np.npy_intp result_shape[2]
    result_shape[0] = w
    result_shape[1] = h
    cdef np.ndarray[np.int32_t, ndim=2] result = np.PyArray_SimpleNew(2, result_shape, np.NPY_INT32)
    cdef int * result_ptr = <int*>result.data
    for i in xrange(w * h):
        result_ptr[i] = gc.whatLabel(i)


    del gc

    return result, nrg
    
    
def cut_simple_gen_potts(np.ndarray[NRG_DTYPE_t, ndim=3, mode='c'] unary_cost,
        object pairwise_cost, n_iter=5,
        algorithm='expansion'):
    """
    Apply multi-label graphcuts to grid graph.

    Parameters
    ----------
    unary_cost: ndarray, double, shape=(width, height, n_labels)
        Unary potentials
    pairwise_cost: dict: (site1, site2) -> strength, where site1 < site2.
        Pixels are ordered by rows of the grid first
    n_iter: int, (default=5)
        Number of iterations
    algorithm: string, `expansion` or `swap`, default=expansion
        Whether to perform alpha-expansion or alpha-beta-swaps.
    """

    cdef int h = unary_cost.shape[1]
    cdef int w = unary_cost.shape[0]
    cdef int n_labels = unary_cost.shape[2]
    
    IF DEBUG_CHECKS:
        cdef np.ndarray[np.int32_t, ndim=2] pix_nums = np.r_[:h*w].reshape(h,w)
        edges = [tuple(sorted(pair)) for pair in zip(pix_nums[:,:-1].flatten(), pix_nums[:,1:].flatten())] + \
                [tuple(sorted(pair)) for pair in zip(pix_nums[:-1,:].flatten(), pix_nums[1:,:].flatten())]
        for edge in edges:
            if edge not in pairwise_cost:
                raise ValueError("Pairwise potential for the edge (%d,%d) is not given" % edge)
            if pairwise_cost[edge] < 0:
                raise ValueError("Pairwise potential for the edge (%d,%d) is negative, "
                                 "which is not allowed in generalized Potts" % edge)

    cdef GCoptimizationGridGraph* gc = new GCoptimizationGridGraph(h, w, n_labels)
    gc.setDataCost(<NRG_TYPE*>unary_cost.data)
    gc.setSmoothCostFunctor(<GeneralizedPottsFunctor*>new GeneralizedPottsFunctor(pairwise_cost))
    cdef NRG_TYPE nrg
    if algorithm == 'swap':
        nrg = gc.swap(n_iter)
    elif algorithm == 'expansion':
        nrg = gc.expansion(n_iter)
    else:
        raise ValueError("algorithm should be either `swap` or `expansion`. Got: %s" % algorithm)

    cdef np.npy_intp result_shape[2]
    result_shape[0] = w
    result_shape[1] = h
    cdef np.ndarray[np.int32_t, ndim=2] result = np.PyArray_SimpleNew(2, result_shape, np.NPY_INT32)
    cdef int * result_ptr = <int*>result.data
    for i in xrange(w * h):
        result_ptr[i] = gc.whatLabel(i)


    del gc
    return result, nrg
    

def cut_simple_vh(np.ndarray[NRG_DTYPE_t, ndim=3, mode='c'] unary_cost,
        np.ndarray[NRG_DTYPE_t, ndim=2, mode='c'] pairwise_cost,
        np.ndarray[NRG_DTYPE_t, ndim=2, mode='c'] costV,
        np.ndarray[NRG_DTYPE_t, ndim=2, mode='c'] costH, 
        n_iter=5,
        algorithm='expansion'):
    """
    Apply multi-label graphcuts to grid graph.

    Parameters
    ----------
    unary_cost: ndarray, int32, shape=(width, height, n_labels)
        Unary potentials
    pairwise_cost: ndarray, int32, shape=(n_labels, n_labels)
        Pairwise potentials for label compatibility
    costV: ndarray, int32, shape=(width, height)
        Vertical edge weights
    costH: ndarray, int32, shape=(width, height)
        Horizontal edge weights
    n_iter: int, (default=5)
        Number of iterations
    algorithm: string, `expansion` or `swap`, default=expansion
        Whether to perform alpha-expansion or alpha-beta-swaps.
    """

    if unary_cost.shape[2] != pairwise_cost.shape[0]:
        raise ValueError("unary_cost and pairwise_cost have incompatible shapes.\n"
            "unary_cost must be height x width x n_labels, pairwise_cost must be n_labels x n_labels.\n"
            "Got: unary_cost: (%d, %d, %d), pairwise_cost: (%d, %d)"
            %(unary_cost.shape[0], unary_cost.shape[1], unary_cost.shape[2],
                pairwise_cost.shape[0], pairwise_cost.shape[1]))
    if pairwise_cost.shape[1] != pairwise_cost.shape[0]:
        raise ValueError("pairwise_cost must be a square matrix.")
    cdef int h = unary_cost.shape[1]
    cdef int w = unary_cost.shape[0]
    cdef int n_labels = pairwise_cost.shape[0]
    if (pairwise_cost != pairwise_cost.T).any():
        raise ValueError("pairwise_cost must be symmetric.")
    if costV.shape[0] != w or costH.shape[0] != w or costV.shape[1] != h or costH.shape[1] != h:
        raise ValueError("incorrect costV or costH dimensions.")

    cdef GCoptimizationGridGraph* gc = new GCoptimizationGridGraph(h, w, n_labels)
    gc.setDataCost(<NRG_TYPE*>unary_cost.data)
    gc.setSmoothCostVH(<NRG_TYPE*>pairwise_cost.data, <NRG_TYPE*>costV.data, <NRG_TYPE*>costH.data)
    cdef NRG_TYPE nrg
    if algorithm == 'swap':
        nrg = gc.swap(n_iter)
    elif algorithm == 'expansion':
        nrg = gc.expansion(n_iter)
    else:
        raise ValueError("algorithm should be either `swap` or `expansion`. Got: %s" % algorithm)

    cdef np.npy_intp result_shape[2]
    result_shape[0] = w
    result_shape[1] = h
    cdef np.ndarray[np.int32_t, ndim=2] result = np.PyArray_SimpleNew(2, result_shape, np.NPY_INT32)
    cdef int * result_ptr = <int*>result.data
    for i in xrange(w * h):
        result_ptr[i] = gc.whatLabel(i)
        
    del gc
    return result, nrg

def energy_of_graph_assignment(np.ndarray[np.int32_t, ndim=2, mode='c'] edges,
        np.ndarray[NRG_DTYPE_t, ndim=2, mode='c'] unary_cost,
        np.ndarray[NRG_DTYPE_t, ndim=2, mode='c'] pairwise_cost,
        np.ndarray[np.int32_t, ndim=1, mode='c'] assignment) :
    """
    Calculate the energy of a particular assignment of labels to a graph

    Parameters
    ----------
    edges: ndarray, int32, shape(n_edges, 2 or 3)
        Rows correspond to edges in graph, given as vertex indices.
        if edges is n_edges x 3 then third parameter is used as edge weight
    unary_cost: ndarray, int32, shape=(n_vertices, n_labels)
        Unary potentials
    pairwise_cost: ndarray, int32, shape=(n_labels, n_labels)
        Pairwise potentials for label compatibility
    assigment : ndarray, int32, shape= (n_vertices,)
        Assignments of labels to nodes 
    """
    
    if (pairwise_cost != pairwise_cost.T).any():
        raise ValueError("pairwise_cost must be symmetric.")

    if unary_cost.shape[1] != pairwise_cost.shape[0]:
        raise ValueError("unary_cost and pairwise_cost have incompatible shapes.\n"
            "unary_cost must be height x width x n_labels, pairwise_cost must be n_labels x n_labels.\n"
            "Got: unary_cost: (%d, %d), pairwise_cost: (%d, %d)"
            %(unary_cost.shape[0], unary_cost.shape[1],
                pairwise_cost.shape[0], pairwise_cost.shape[1]))
    if pairwise_cost.shape[1] != pairwise_cost.shape[0]:
        raise ValueError("pairwise_cost must be a square matrix.")
        
    cdef int n_vertices = unary_cost.shape[0]
    cdef int n_labels = pairwise_cost.shape[0]

    cdef GCoptimizationGeneralGraph* gc = new GCoptimizationGeneralGraph(n_vertices, n_labels)

    for e in edges:
        if len(e) == 3:
            gc.setNeighbors(e[0], e[1], e[2])
        else:
            gc.setNeighbors(e[0], e[1])
                
    gc.setDataCost(<NRG_TYPE*>unary_cost.data)
    gc.setSmoothCost(<NRG_TYPE*>pairwise_cost.data)

    for i in xrange(n_vertices):
        gc.setLabel(i, assignment[i])


    nrg = gc.compute_energy()

    return nrg

    


def cut_from_graph(np.ndarray[np.int32_t, ndim=2, mode='c'] edges,
<<<<<<< HEAD
        np.ndarray[np.int32_t, ndim=2, mode='c'] unary_cost,
        np.ndarray[np.int32_t, ndim=2, mode='c'] pairwise_cost,
        np.ndarray[np.int32_t, ndim=1, mode='c'] label_cost=None, n_iter=5,
        algorithm='expansion'):
=======
        np.ndarray[NRG_DTYPE_t, ndim=2, mode='c'] unary_cost,
        np.ndarray[NRG_DTYPE_t, ndim=2, mode='c'] pairwise_cost, n_iter=5,
        algorithm='expansion', np.ndarray[NRG_DTYPE_t, ndim=1, mode='c'] weights=None):
>>>>>>> a7a2bede
    """
    Apply multi-label graphcuts to arbitrary graph given by `edges`.

    Parameters
    ----------
    edges: ndarray, int32, shape(n_edges, 2 or 3)
        Rows correspond to edges in graph, given as vertex indices.
        if edges is n_edges x 3 then third parameter is used as edge weight
    unary_cost: ndarray, int32, shape=(n_vertices, n_labels)
        Unary potentials
    pairwise_cost: ndarray, int32, shape=(n_labels, n_labels)
        Pairwise potentials for label compatibility
    label_cost: ndarray, int32, shape=(n_labels)
        Label costs       
    n_iter: int, (default=5)
        Number of iterations
    algorithm: string, `expansion` or `swap`, default=expansion
        Whether to perform alpha-expansion or alpha-beta-swaps.
    """
    if (pairwise_cost != pairwise_cost.T).any():
        raise ValueError("pairwise_cost must be symmetric.")

    if unary_cost.shape[1] != pairwise_cost.shape[0]:
        raise ValueError("unary_cost and pairwise_cost have incompatible shapes.\n"
            "unary_cost must be height x width x n_labels, pairwise_cost must be n_labels x n_labels.\n"
            "Got: unary_cost: (%d, %d), pairwise_cost: (%d, %d)"
            %(unary_cost.shape[0], unary_cost.shape[1],
                pairwise_cost.shape[0], pairwise_cost.shape[1]))
    if pairwise_cost.shape[1] != pairwise_cost.shape[0]:
        raise ValueError("pairwise_cost must be a square matrix.")
<<<<<<< HEAD
    if label_cost is not None and (label_cost.shape[0] != pairwise_cost.shape[0]):
        raise ValueError("label_cost must be an array of size n_labels.\n")
=======
    if weights is not None and edges.shape[1] == 3:    
        raise ValueError("weights parameter is ambiguous when edges is a 3-column array.")
    if weights is not None and weights.shape[0] != edges.shape[0]:
        raise ValueError("weights vector should contain one weight per edge.")
        
>>>>>>> a7a2bede
    cdef int n_vertices = unary_cost.shape[0]
    cdef int n_labels = pairwise_cost.shape[0]

    cdef GCoptimizationGeneralGraph* gc = new GCoptimizationGeneralGraph(n_vertices, n_labels)
<<<<<<< HEAD
    for e in edges:
        if e.shape[0] == 3:
            gc.setNeighbors(e[0], e[1], e[2])
        else:
            gc.setNeighbors(e[0], e[1])
    gc.setDataCost(<int*>unary_cost.data)
    gc.setSmoothCost(<int*>pairwise_cost.data)
    if label_cost is not None:
        gc.setLabelCost(<int*>label_cost.data)
=======
    
    if weights is None:
        for e in edges:
            if len(e) == 3:
                gc.setNeighbors(e[0], e[1], e[2])
            else:
                gc.setNeighbors(e[0], e[1])
    else:
        for e,w in zip(edges, weights):
            gc.setNeighbors(e[0], e[1], w)
                
    gc.setDataCost(<NRG_TYPE*>unary_cost.data)
    gc.setSmoothCost(<NRG_TYPE*>pairwise_cost.data)
    cdef NRG_TYPE nrg
    if algorithm == 'swap':
        nrg = gc.swap(n_iter)
    elif algorithm == 'expansion':
        nrg = gc.expansion(n_iter)
    else:
        raise ValueError("algorithm should be either `swap` or `expansion`. Got: %s" % algorithm)

    cdef np.npy_intp result_shape[1]
    result_shape[0] = n_vertices
    cdef np.ndarray[np.int32_t, ndim=1] result = np.PyArray_SimpleNew(1, result_shape, np.NPY_INT32)
    cdef int * result_ptr = <int*>result.data
    for i in xrange(n_vertices):
        result_ptr[i] = gc.whatLabel(i)

    del gc
    return result, nrg

    
def cut_from_graph_gen_potts(
        np.ndarray[NRG_DTYPE_t, ndim=2, mode='c'] unary_cost,
        object pairwise_cost, n_iter=5,
        algorithm='expansion'):
    """
    Apply multi-label graphcuts to arbitrary graph given by `edges`.

    Parameters
    ----------
    unary_cost: ndarray, int32, shape=(n_vertices, n_labels)
        Unary potentials
    pairwise_cost: dict: (site1, site2) -> strength, where site1 < site2.
        The order of nodes is the same as in unary_cost
    n_iter: int, (default=5)
        Number of iterations
    algorithm: string, `expansion` or `swap`, default=expansion
        Whether to perform alpha-expansion or alpha-beta-swaps.
    """

    cdef int n_vertices = unary_cost.shape[0]
    cdef int n_labels = unary_cost.shape[1]

    cdef GCoptimizationGeneralGraph* gc = new GCoptimizationGeneralGraph(n_vertices, n_labels)
    for edge, strength in pairwise_cost.items():
        gc.setNeighbors(edge[0], edge[1])
        if edge[0] >= edge[1]:
            raise ValueError("The order of sites in the edge (%d,%d) should be ascending" % edge)
        if strength < 0:
            raise ValueError("Pairwise potential for the edge (%d,%d) is negative, "
                             "which is not allowed in generalized Potts" % edge)
        
    gc.setDataCost(<NRG_TYPE*>unary_cost.data)
    gc.setSmoothCostFunctor(<GeneralizedPottsFunctor*>new GeneralizedPottsFunctor(pairwise_cost))
    cdef NRG_TYPE nrg
>>>>>>> a7a2bede
    if algorithm == 'swap':
        nrg = gc.swap(n_iter)
    elif algorithm == 'expansion':
        nrg = gc.expansion(n_iter)
    else:
        raise ValueError("algorithm should be either `swap` or `expansion`. Got: %s" % algorithm)

    cdef np.npy_intp result_shape[1]
    result_shape[0] = n_vertices
    cdef np.ndarray[np.int32_t, ndim=1] result = np.PyArray_SimpleNew(1, result_shape, np.NPY_INT32)
    cdef int * result_ptr = <int*>result.data
    for i in xrange(n_vertices):
        result_ptr[i] = gc.whatLabel(i)
        
    del gc
    return result, nrg<|MERGE_RESOLUTION|>--- conflicted
+++ resolved
@@ -37,16 +37,9 @@
         void setSmoothCostVH(NRG_TYPE* pairwise, NRG_TYPE* V, NRG_TYPE* H)
         void setSmoothCostFunctor(SmoothCostFunctor* f)
         int whatLabel(int node)
-<<<<<<< HEAD
         void setLabelCost(int *)
-=======
         void setLabel(int node, int label)
         NRG_TYPE compute_energy()
-        
-
-		
-        
->>>>>>> a7a2bede
 
     cdef cppclass GCoptimizationGeneralGraph:
         GCoptimizationGeneralGraph(int n_vertices, int n_labels)
@@ -58,9 +51,7 @@
         NRG_TYPE swap(int n_iterations)
         void setSmoothCostFunctor(GCoptimizationGridGraph.SmoothCostFunctor* f) # yep, it works
         int whatLabel(int node)
-<<<<<<< HEAD
         void setLabelCost(int *)
-=======
         void setLabel(int node, int label)
         NRG_TYPE compute_energy()
         
@@ -86,7 +77,6 @@
         else:
             pair = tuple(sorted([s1,s2]))
             return -this.data_[pair]  
->>>>>>> a7a2bede
 
 
 def cut_simple(np.ndarray[NRG_DTYPE_t, ndim=3, mode='c'] unary_cost,
@@ -324,16 +314,10 @@
 
 
 def cut_from_graph(np.ndarray[np.int32_t, ndim=2, mode='c'] edges,
-<<<<<<< HEAD
-        np.ndarray[np.int32_t, ndim=2, mode='c'] unary_cost,
-        np.ndarray[np.int32_t, ndim=2, mode='c'] pairwise_cost,
+        np.ndarray[NRG_DTYPE_t, ndim=2, mode='c'] unary_cost,
+        np.ndarray[NRG_DTYPE_t, ndim=2, mode='c'] pairwise_cost,
         np.ndarray[np.int32_t, ndim=1, mode='c'] label_cost=None, n_iter=5,
-        algorithm='expansion'):
-=======
-        np.ndarray[NRG_DTYPE_t, ndim=2, mode='c'] unary_cost,
-        np.ndarray[NRG_DTYPE_t, ndim=2, mode='c'] pairwise_cost, n_iter=5,
         algorithm='expansion', np.ndarray[NRG_DTYPE_t, ndim=1, mode='c'] weights=None):
->>>>>>> a7a2bede
     """
     Apply multi-label graphcuts to arbitrary graph given by `edges`.
 
@@ -364,21 +348,17 @@
                 pairwise_cost.shape[0], pairwise_cost.shape[1]))
     if pairwise_cost.shape[1] != pairwise_cost.shape[0]:
         raise ValueError("pairwise_cost must be a square matrix.")
-<<<<<<< HEAD
     if label_cost is not None and (label_cost.shape[0] != pairwise_cost.shape[0]):
         raise ValueError("label_cost must be an array of size n_labels.\n")
-=======
     if weights is not None and edges.shape[1] == 3:    
         raise ValueError("weights parameter is ambiguous when edges is a 3-column array.")
     if weights is not None and weights.shape[0] != edges.shape[0]:
         raise ValueError("weights vector should contain one weight per edge.")
         
->>>>>>> a7a2bede
     cdef int n_vertices = unary_cost.shape[0]
     cdef int n_labels = pairwise_cost.shape[0]
 
     cdef GCoptimizationGeneralGraph* gc = new GCoptimizationGeneralGraph(n_vertices, n_labels)
-<<<<<<< HEAD
     for e in edges:
         if e.shape[0] == 3:
             gc.setNeighbors(e[0], e[1], e[2])
@@ -388,7 +368,6 @@
     gc.setSmoothCost(<int*>pairwise_cost.data)
     if label_cost is not None:
         gc.setLabelCost(<int*>label_cost.data)
-=======
     
     if weights is None:
         for e in edges:
@@ -455,7 +434,6 @@
     gc.setDataCost(<NRG_TYPE*>unary_cost.data)
     gc.setSmoothCostFunctor(<GeneralizedPottsFunctor*>new GeneralizedPottsFunctor(pairwise_cost))
     cdef NRG_TYPE nrg
->>>>>>> a7a2bede
     if algorithm == 'swap':
         nrg = gc.swap(n_iter)
     elif algorithm == 'expansion':
